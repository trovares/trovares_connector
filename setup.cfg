--- conflicted
+++ resolved
@@ -17,23 +17,14 @@
 #===----------------------------------------------------------------------===#
 
 [metadata]
-<<<<<<< HEAD
-name = xgt_neo4j_connector
+name = trovares_connector
 version = 1.0.0
-=======
-name = trovares_connector
-version = 0.1.0
->>>>>>> 932275dd
 author = Trovares, Inc.
 author_email = support@trovares.com
 description = Connecting the Trovares xGT graph analytics engine to the Neo4j Database.
 long_description = file: README.md
 long_description_content_type = text/markdown
 license = apache2
-<<<<<<< HEAD
-=======
-# url = https://github.com/trovares/trovares_connector
->>>>>>> 932275dd
 url = http://www.trovares.com/
 
 classifiers =
