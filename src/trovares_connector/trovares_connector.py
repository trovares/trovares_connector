#!/usr/bin/env python
# -*- coding: utf-8 -*- --------------------------------------------------===#
#
#  Copyright 2022 Trovares Inc.
#
#  Licensed under the Apache License, Version 2.0 (the "License");
#  you may not use this file except in compliance with the License.
#  You may obtain a copy of the License at
#
#      http://www.apache.org/licenses/LICENSE-2.0
#
#  Unless required by applicable law or agreed to in writing, software
#  distributed under the License is distributed on an "AS IS" BASIS,
#  WITHOUT WARRANTIES OR CONDITIONS OF ANY KIND, either express or implied.
#  See the License for the specific language governing permissions and
#  limitations under the License.
#
#===----------------------------------------------------------------------===#

import datetime
import pyarrow as pa
import pyarrow.flight as pf

import neo4j
import xgt
import os
import time

class Neo4jDriver(object):
    def __init__(self, host = 'localhost',
                       bolt_port = 7687, http_port = 7474,
                       arrow_port = 9999, auth = None,
                       database = neo4j.DEFAULT_DATABASE,
                       driver = 'neo4j-bolt',
                       protocol = 'neo4j',
                       http_protocol = 'http',
                       verbose = False):
        """
        Initializes the driver class.

        Parameters
        ----------
        host : str
            Host address of the Neo4j server.
        bolt_port : int
            Bolt port of the Neo4j server.
        http_port : int
            HTTP port of the Neo4j server.
            Used with HTTP drivers.
        arrow_port : int
            Arrow port of the Neo4j server.
            Used with Arrow driver.
        auth : neo4j.Auth
            Authentication details.
        database : str
            Neo4j database to connect to.
        driver : str
            Driver to use for transferring data from Neo4j.
            Options include 'neo4j-bolt', 'py2neo-bolt', 'py2neo-http', and 'neo4j-arrow'.
            Some connections, such as schema querying will still go through 'neo4j-bolt',
            but all data transferring will use the method selected here.
            'neo4j-arrow' is considered very experimental.
            See the documentation for requirements for using.
        protocol : str
            Protocol used when connecting to Neo4j through bolt.
            Acceptable values include: neo4j, neo4j+s, neo4j+ssc, bolt, bolt+s, and bolt+ssc.
        http_protocol : str
            Protocol used when connecting to Neo4j through http with http drivers.
            Acceptable values include: http, https, http+s, http+ssc.
        verbose : bool
            Print detailed information during calls.
        """
        if not isinstance(host, (neo4j.Neo4jDriver, neo4j.BoltDriver)):
            self._host = host
            self._bolt_port = bolt_port
            self._http_port = http_port
            self._arrow_port = arrow_port
            self._auth = auth
            self._protocol = protocol
            self._http_protocol = http_protocol
            # neo4j arrow can't take none as a parameter for the database.
            self._database_arrow = 'neo4j' if database == None else database
            driver_passed_in = False
        else:
            driver_passed_in = True

        self._database = database
        self.__verbose = verbose

        # These are just kept as seperate variables because they may be needed
        self._neo4j_driver = None
        self._py2neo_driver = None
        self._arrow_driver = None

        if self.__verbose:
            print('Using ' + driver + ' for transfers of data.')

        if driver_passed_in:
            self._neo4j_driver = host
        else:
            self._neo4j_driver = neo4j.GraphDatabase.driver(f"{self._protocol}://{self._host}",
                                                            auth=self._auth)
        if driver == 'neo4j-bolt':
            pass
        elif driver == 'py2neo-bolt':
            from py2neo import Graph
            self._py2neo_driver = Graph(
                self._protocol + "://" + self._host + ":" +str(bolt_port),
                auth=auth, name=database)
        elif driver == 'py2neo-http':
            from py2neo import Graph
            self._py2neo_driver = Graph(
                self._http_protocol + "://" + self._host + ":" +str(http_port),
                auth=auth, name=database)
        elif driver == 'neo4j-arrow':
            import neo4j_arrow as na
            self._arrow_driver = na.Neo4jArrow(self._auth[0],
                                               self._auth[1])
        else:
            raise ValueError(f"Unknown driver, {driver}.")

    @classmethod
    def from_Neo4jDriver(self, neo4j_driver,
                         database = neo4j.DEFAULT_DATABASE):
        return Neo4jDriver(neo4j_driver, database = database)

    @property
    def bolt(self) -> neo4j.Neo4jDriver:
        """
        Retrieve the Python bolt driver connected to the Neo4j database.

        Returns
        -------
        neo4j.Neo4jDriver
          The Python bolt driver object that is connected to the Neo4j database.
        """
        return self._neo4j_driver

    def query(self, query, write=True, use_neo4j_always=False):
        """
        Runs the query on Neo4j as returns the results.

        Parameters
        ----------
        write : write
          If true, the query can write to the database.
          By default this is True.

        use_neo4j_always : bool
          If true uses the neo4j.Neo4jDriver to run the query.
          Otherwise will attempt to use a faster driver if set such as py2neo.
          By default this is False.

        Returns
        -------
        object
          Closure object with results.
        """
        if not use_neo4j_always and self._py2neo_driver is not None:
            return self.py2neo_run_closure(self, query, write)
        else:
            return self.neo4j_run_closure(self, query, write)

    class py2neo_run_closure():
        def __init__(self, connector, query, write):
            if write:
                self._result = connector._py2neo_driver.run(query)
            else:
                self._result = connector._py2neo_driver.query(query)

        def __enter__(self):
            return self

        def __exit__(self, exc_type,exc_value, exc_traceback):
            pass

        def result(self):
            return self._result

        def finalize(self):
            pass

    class neo4j_run_closure():
        def __init__(self, connector, query, write):
            self._query = query
            self._connector = connector
            self._closed = False
            if write:
                self._session = self._connector._neo4j_driver.session(database=self._connector._database,
                                                                      default_access_mode=neo4j.WRITE_ACCESS)
            else:
                self._session = self._connector._neo4j_driver.session(database=self._connector._database,
                                                                      default_access_mode=neo4j.READ_ACCESS)
        def __enter__(self):
            return self

        def __exit__(self, exc_type,exc_value, exc_traceback):
            self.finalize()

        def result(self):
            return self._session.run(self._query)

        def finalize(self):
            for result in self.result():
                pass
            if not self._closed:
                self._session.close()
                self._close = True

class Neo4jConnector(object):
    _NEO4J_TYPE_TO_XGT_TYPE = {
        'INTEGER': (xgt.INT,),
        'Long': (xgt.INT,),
        'FLOAT': (xgt.FLOAT,),
        'Double': (xgt.FLOAT,),
        'STRING': (xgt.TEXT,),
        'String': (xgt.TEXT,),
        'Boolean': (xgt.BOOLEAN,),
        'Date': (xgt.DATE,),
        'Time': (xgt.TIME,),
        'DateTime': (xgt.DATETIME,),
        'LocalTime': (xgt.TIME,),
        'LocalDateTime': (xgt.DATETIME,),
        'Duration': (xgt.INT,),
        'Point': (xgt.LIST, xgt.FLOAT, 1),
        'BooleanArray': (xgt.LIST, xgt.BOOLEAN, 1),
        'LongArray': (xgt.LIST, xgt.INT, 1),
        'DoubleArray': (xgt.LIST, xgt.FLOAT, 1),
        'StringArray': (xgt.LIST, xgt.TEXT, 1),
        'DateArray': (xgt.LIST, xgt.DATE, 1),
        'TimeArray': (xgt.LIST, xgt.TIME, 1),
        'DateTimeArray': (xgt.LIST, xgt.DATETIME, 1),
        'LocalTimeArray': (xgt.LIST, xgt.TIME, 1),
        'LocalDateTimeArray': (xgt.LIST, xgt.DATETIME, 1),
        'DurationArray': (xgt.LIST, xgt.INT, 1),
        'PointArray': (xgt.LIST, xgt.FLOAT, 2),
    }

    _NEO4J_TYPE_TO_ARROW_TYPE = {
        'INTEGER': pa.int64(),
        'Long': pa.int64(),
        'FLOAT': pa.float32(),
        'Double': pa.float32(),
        'STRING': pa.string(),
        'String': pa.string(),
        'Boolean': pa.bool_(),
        'Date': pa.date32(),
        'Time': pa.time64('us'),
        'DateTime': pa.timestamp('us'),
        'LocalTime': pa.time64('us'),
        'LocalDateTime': pa.timestamp('us'),
        'Duration': pa.int64(),
        'Point': pa.list_(pa.float32()),
        'BooleanArray': pa.list_(pa.bool_()),
        'LongArray': pa.list_(pa.int64()),
        'DoubleArray': pa.list_(pa.float32()),
        'StringArray': pa.list_(pa.utf8()),
        'DateArray': pa.list_(pa.date32()),
        'TimeArray': pa.list_(pa.time64('us')),
        'DateTimeArray': pa.list_(pa.timestamp('us')),
        'LocalTimeArray': pa.list_(pa.time64('us')),
        'LocalDateTimeArray': pa.list_(pa.timestamp('us')),
        'DurationArray': pa.list_(pa.int64()),
        'PointArray': pa.list_(pa.list_(pa.float32())),
    }

    def __init__(self, xgt_server,
                       neo4j_driver,
                       verbose = False,
                       disable_apoc = False):
        """
        Initializes the connector class.

        Parameters
        ----------
        xgt_server : xgt.Connection
            Connection object to xGT.
        neo4j_driver : neo4j.Neo4jDriver, neo4j.BoltDriver, tuple(neo4j.Neo4jDriver, database), tuple(neo4j.BoltDriver, database), or trovares_connector.Neo4jDriver
            Connection object to Neo4j.
        verbose : bool
            Print detailed information during calls.
        disable_apoc : bool
            If the connector finds APOC, it will use that to improve schema queries.
            If set to True this disables that feature.
        """

        self._xgt_server = xgt_server
        if isinstance(neo4j_driver, (neo4j.Neo4jDriver, neo4j.BoltDriver)):
            self._neo4j_driver = Neo4jDriver.from_Neo4jDriver(neo4j_driver)
        elif isinstance(neo4j_driver, tuple):
            if not isinstance(neo4j_driver[0], (neo4j.Neo4jDriver, neo4j.BoltDriver)):
                raise TypeError("Tuple expected to contain Neo4jDriver or BoltDriver")
            self._neo4j_driver = Neo4jDriver.from_Neo4jDriver(neo4j_driver[0], neo4j_driver[1])
        else:
            self._neo4j_driver = neo4j_driver
        self.__verbose = verbose
        self._default_namespace = xgt_server.get_default_namespace()

        self._neo4j_has_apoc = False if disable_apoc else self.__neo4j_check_for_apoc()
        if self.__verbose and self._neo4j_has_apoc:
            print("Using apoc to query schema.")

        self._neo4j_relationship_types = None
        self._neo4j_node_type_properties = None
        self._neo4j_rel_type_properties = None
        self._neo4j_property_keys = None
        self._neo4j_node_labels = None

    def __str__(self) -> str:
        result = ""
        result += f"Neo4j Node Labels: {self.neo4j_node_labels}\n\n"
        result += f"Neo4j Relationship Types: {self.neo4j_relationship_types}\n\n"
        result += f"Neo4j Property Keys: {self.neo4j_property_keys}\n\n"
        result += f"Neo4j Schema nodes: {self.neo4j_nodes}\n\n"
        result += f"Neo4j Schema edges: {self.neo4j_edges}\n\n"
        return result

    @property
    def neo4j_relationship_types(self) -> list():
        """
        Retrieve a list of the Neo4j relationship types.

        Returns
        -------
        list
          List of the string names of relationship types in the connected Neo4j.
        """
        return self.__neo4j_relationship_types()

    @property
    def neo4j_node_labels(self) -> list():
        """
        Retrieve a list of the Neo4j node labels.

        Returns
        -------
        list
          List of the string names of node labels in the connected Neo4j.
        """
        return self.__neo4j_node_labels()

    @property
    def neo4j_property_keys(self) -> list():
        """
        Retrieve a list of the Neo4j property keys.

        Returns
        -------
        list
          List of the string names of property keys in the connected Neo4j.
        """
        return self.__neo4j_property_keys()

    @property
    def neo4j_node_type_properties(self) -> list():
        """
        Retrieve a list of the property types attached to the nodes in Neo4j.

        Each element of this list is a dictionary describing the property,
        including its name, its possible data types, and which node labels
        it may be attached to.

        Returns
        -------
        list
          List of the string names of node property types in the connected Neo4j.
        """

        return self.__neo4j_node_type_properties()

    @property
    def neo4j_rel_type_properties(self) -> list():
        """
        Retrieve a list of the property types attached to the relationships in
        Neo4j.

        Each element of this list is a dictionary describing the property,
        including its name, its possible data types, and which relationship(s)
        it may be attached to.

        Returns
        -------
        list
          List of the string names of relationship property types in the
          connected Neo4j.
        """
        return self.__neo4j_rel_type_properties()

    @property
    def neo4j_nodes(self) -> dict():
        """
        Retrieve a dictionary of the node labels (types) mapped to a
        description of the node's schema.

        Each dictionary entry has a key, which is the node label, and a value
        that is a dictionary of property-names mapped to property-types.

        Returns
        -------
        dict
          Dictionary mapping the node labels to a description of the
          node's schema.
        """
        return self.__neo4j_nodes()

    @property
    def neo4j_edges(self) -> dict():
        """
        Retrieve a dictionary of the edges (relationships) mapped to a
        description of the edge's metadata, including its property schema and
        its endpoint node labels (for both source and target).

        Returns
        -------
        dict
          Dictionary mapping the edge names to a description of the
          edge's schema and edge endpoints.
        """
        return self.__neo4j_edges()

    def get_xgt_schemas(self, vertices = None, edges = None,
                        neo4j_id_name = 'neo4j_id',
                        neo4j_source_node_name = 'neo4j_source',
                        neo4j_target_node_name = 'neo4j_target') -> dict():
        """
        Retrieve a dictionary containing the schema information for all of
        the nodes/vertices and all of the edges requested.
        If both vertices and edges is None, it will retrieve them all.

        Parameters
        ----------
        vertices : iterable
            List of requested node labels (vertex frame names).
        edges : iterable
            List of requested relationship type (edge frame) names.
            Any vertices not given for an edge will be automatically requested.
        neo4j_id_name : str
            The name of the xGT column holding the Neo4j node's ID value.
        neo4j_source_node_name : str
            The name of the xGT column holding the source node's ID value.
        neo4j_source_node_name: str
            The name of the xGT column holding the target node's ID value.

        Returns
        -------
        dict
            Dictionary containing the schema information both all of the nodes/
            vertices and all of the edges requested.
        """
        result = {'vertices' : dict(), 'edges' : dict()}

        self.__update_cache_state()

        if vertices is None and edges is None:
           vertices = {vertex : False for vertex in self.__neo4j_node_labels(False)}
           edges = {edge : False for edge in self.__neo4j_relationship_types(False)}
        elif edges is None:
            edges = { }
        elif vertices is None:
            vertices = { }

        # Any vertices not given for an edge will be added to vertices.
        for edge in edges:
            if edge not in self.__neo4j_relationship_types(False):
                raise ValueError(f"Neo4j Relationship {edge} is not found.")
            schemas = self.__extract_xgt_edge_schemas(edge, vertices,
                neo4j_source_node_name, neo4j_target_node_name, False)
            result['edges'][edge] = schemas

        for vertex, new_edge_vertex in vertices.items():
            if not new_edge_vertex and vertex not in self.__neo4j_node_labels(False):
                raise ValueError(f"Neo4j Node Label {vertex} is not found.")
            if not new_edge_vertex:
                table_schema = self.__extract_xgt_vertex_schema(vertex, neo4j_id_name, False)
            else:
                table_schema = {'schema' : [['id', xgt.INT]], 'neo4j_schema' : None,
                                'key' : 'id'}
            result['vertices'][vertex] = table_schema
            if self.__verbose:
                print(f"xGT graph schema for vertex {vertex}: {table_schema}")

        return result

    def create_xgt_schemas(self, xgt_schemas, append = False,
                           force = False) -> None:
        """
        Creates vertex and/or edge frames in Trovares xGT.

        This function first infers the schemas for all of the needed frames in xGT to
        store the requested data.
        Then those frames are created in xGT.
        Finally, all of the nodes and all of the relationships are copied,
        one frame at a time, from Neo4j to xGT.

        Parameters
        ----------
        xgt_schemas : dict
            Dictionary containing schema information for vertex and edge frames
            to create in xGT.
            This dictionary can be the value returned from the
            :py:meth:`~Neo4jConnector.get_xgt_schemas` method.
        append : boolean
            Set to true when the xGT frames are already created and holding data
            that should be appended to.
            Set to false when the xGT frames are to be newly created (removing
            any existing frames with the same names prior to creation).
        force : boolean
            Set to true to force xGT to drop edges when a vertex frame has dependencies.

        Returns
        -------
            None
        """
        if not append:
            for edge in xgt_schemas['edges']:
                self._xgt_server.drop_frame(edge)
                schemas = xgt_schemas['edges'][edge]
                print(schemas)
                # Frame name refers to multiple edges:
                if (len(schemas) > 1):
                    for schema in schemas:
                        multi_edge_name = self.__edge_name_transform(edge, schema['source'], schema['target'], True)
                        self._xgt_server.drop_frame(multi_edge_name)

            for vertex in xgt_schemas['vertices']:
                try:
                    self._xgt_server.drop_frame(vertex)
                except xgt.XgtFrameDependencyError as e:
                    if force:
                        # Would be better if this could be done without doing this.
                        edge_frames = str(e).split(':')[-1].split(' ')[1:]
                        for edge in edge_frames:
                            self._xgt_server.drop_frame(edge)
                        self._xgt_server.drop_frame(vertex)
                    else:
                        raise e

        print(xgt_schemas['vertices'])
        for vertex, schema in xgt_schemas['vertices'].items():
            table_schema = schema['schema']
            key = schema['key']
            create_frame = True
            if append:
                try:
                    frame = self._xgt_server.get_vertex_frame(vertex)
                    if frame.schema != table_schema:
                        raise ValueError(
                            f"Vertex Frame {vertex} has a schema {frame.schema}"
                            + f" that is incompatible with Neo4j: {table_schema}"
                        )
                    create_frame = False
                except:
                    pass
            if create_frame:
                self._xgt_server.create_vertex_frame(
                    name = vertex, schema = table_schema,
                    key = key, attempts = 5,
                )

        for edge, schema_list in xgt_schemas['edges'].items():
            transform = True if len(schema_list) > 1 else False
            for schema in schema_list:
                table_schema = schema['schema']
                if self.__verbose:
                    print(f"xGT graph schema for edge {edge}: {table_schema}")
                name = self.__edge_name_transform(edge, schema['source'], schema['target'], transform)
                self._xgt_server.create_edge_frame(
                        name = name, schema = table_schema,
                        source = schema['source'],
                        source_key = schema['source_key'],
                        target = schema['target'],
                        target_key = schema['target_key'],
                        attempts = 5,
                    )

        return None

    def copy_data_to_xgt(self, xgt_schemas) -> None:
        """
        Copies data from Neo4j to the requested vertex and/or edge frames
        in Trovares xGT.

        This function copies data from Neo4j to xGT for all of the nodes and
        all of the relationships, one frame at a time.

        Parameters
        ----------
        xgt_schemas : dict
            Dictionary containing schema information for vertex and edge frames
            to create in xGT.
            This dictionary can be the value returned from the
            :py:meth:`~Neo4jConnector.get_xgt_schemas` method.

        Returns
        -------
            None
        """
        def xlate_result_property(attr, attr_type) -> str:
            if self._neo4j_driver._arrow_driver is not None and (attr_type == 'datetime' or attr_type == 'date' or attr_type == 'time'):
                return f", toString(v.{a}) as {a}"
            return f", v.{a} AS {a}"
        # Use the count store to get totals.
        estimated_counts = 0
        for vertex in xgt_schemas['vertices']:
            q = f"MATCH (v:{vertex}) RETURN count(v)"
            with self._neo4j_driver.query(q, False) as query:
                for record in query.result():
                    estimated_counts += record[0]
        for edge in xgt_schemas['edges']:
            q = f"MATCH ()-[e:{edge}]->() RETURN count(e)"
            with self._neo4j_driver.query(q, False) as query:
                for record in query.result():
                    estimated_counts += record[0]

        with self.progress_display(estimated_counts) as progress_bar:
            for vertex, schema in xgt_schemas['vertices'].items():
                if self.__verbose:
                    print(f'Copy data for vertex {vertex} into schema: {schema}')
                table_schema = schema['schema']
                attributes = {_:t for _, t, *_unused_ in table_schema}
                key = schema['key']
                query = f"MATCH (v:{vertex}) RETURN id(v) AS {key}"  # , {', '.join(attributes)}"
                for a in attributes:
                    if a != key:
                        query += xlate_result_property(a, attributes[a]) # f", v.{a} AS {a}"
                # Is an empty vertex type if None:
                if schema['neo4j_schema'] is not None:
                    self.__copy_data(query, vertex, schema['neo4j_schema'], progress_bar)
            for edge, schema_list in xgt_schemas['edges'].items():
                if self.__verbose:
                    print(f'Copy data for node {edge} into schema: {schema_list}')
                transform = True if len(schema_list) > 1 else False
                for schema in schema_list:
                    print(schema)
                    name = self.__edge_name_transform(edge, schema['source'], schema['target'], transform)
                    table_schema = schema['schema']
                    attributes = {_:t for _, t, *_unused_ in table_schema}
                    source = schema['source']
                    source_key = schema['source_key']
                    target = schema['target']
                    target_key = schema['target_key']
                    if 'empty_vertices' not in schema:
                        query = f"MATCH (u:{source})-[e:{edge}]->(v:{target}) RETURN"
                    elif schema['empty_vertices'] == 0:
                        query = f"MATCH (u)-[e:{edge}]->(v) RETURN"
                    elif schema['empty_vertices'] == 1:
                        query = f"MATCH (u{source})-[e:{edge}]->(v) RETURN"
                    elif schema['empty_vertices'] == 2:
                        query = f"MATCH (u)-[e:{edge}]->(v{target}) RETURN"
                    query += f" id(u) AS {source_key}"
                    query += f", id(v) AS {target_key}"
                    print(attributes)
                    query += ','.join([f"e.{a} AS {a}" for a in attributes if a != source_key and a != target_key])
                    self.__copy_data(query, name, schema['neo4j_schema'], progress_bar)
        return  None

    def transfer_to_xgt(self, vertices = None, edges = None,
                        neo4j_id_name = 'neo4j_id',
                        neo4j_source_node_name = 'neo4j_source',
                        neo4j_target_node_name = 'neo4j_target',
                        append = False, force = False) -> None:
        """
        Copies data from Neo4j to Trovares xGT.

        This function first infers the schemas for all of the needed frames in xGT to
        store the requested data.
        Then those frames are created in xGT.
        Finally, all of the nodes and all of the relationships are copied,
        one frame at a time, from Neo4j to xGT.
        If both vertices and edges is None, it will retrieve them all.

        Parameters
        ----------
        vertices : iterable
            List of requested node labels (vertex frame names).
        edges : iterable
            List of requested relationship type (edge frame) names.
            Any vertices not given for an edge will be automatically requested.
        neo4j_id_name : str
            The name of the xGT column holding the Neo4j node's ID value.
        neo4j_source_node_name : str
            The name of the xGT column holding the source node's ID value.
        neo4j_source_node_name : str
            The name of the xGT column holding the target node's ID value.
        append : boolean
            Set to true when the xGT frames are already created and holding data
            that should be appended to.
            Set to false when the xGT frames are to be newly created (removing
            any existing frames with the same names prior to creation).
        force : boolean
            Set to true to force xGT to drop edges when a vertex frame has dependencies.

        Returns
        -------
            None
        """
        xgt_schema = self.get_xgt_schemas(vertices, edges,
                neo4j_id_name, neo4j_source_node_name, neo4j_target_node_name)
        self.create_xgt_schemas(xgt_schema, append, force)
        self.copy_data_to_xgt(xgt_schema)
        return None

    def transfer_to_neo4j(self, vertices = None, edges = None, namespace = None,
                          edge_keys = False, vertex_keys = False):
        """
        Copies data from Trovares xGT to Neo4j.

        All of the nodes and all of the relationships are copied,
        one frame at a time, from xGT to Neo4j.
        If both vertices and edges is None, it will retrieve them all.

        Parameters
        ----------
        vertices : iterable
            List of requested node labels (vertex frame names).
        edges : iterable
            List of requested relationship type (edge frame) names.
            Any vertices not given for an edge will be automatically requested.
        namespace : str
            Namespace for the selected frames.
            If none will use the default namespace.
        edge_keys : boolean
            If true will transfer edge key columns.
        vertex_keys : boolean
            If true will transfer vertex key columns.

        Returns
        -------
            None
        """
        xgt_server = self._xgt_server
        if namespace == None:
            namespace = self._default_namespace
        if vertices == None and edges == None:
            vertices = [frame.name for frame in xgt_server.get_vertex_frames(namespace=namespace)]
            edges = [frame.name for frame in xgt_server.get_edge_frames(namespace=namespace)]
            namespace = None
        elif vertices == None:
            vertices = []
        elif edges == None:
            edges = []

        id_neo4j_map = { }

        for edge in edges:
            edge_frame = xgt_server.get_edge_frame(edge)
            vertices.append(edge_frame.source_name)
            vertices.append(edge_frame.target_name)

        def convert(value):
            if value is None:
                return 'Null'
            elif isinstance(value, str):
                return '"' + value + '"'
            elif isinstance(value, datetime.datetime):
                format_string = 'datetime({{year:{0},month:{1},day:{2},hour:{3},minute:{4},second:{5},microsecond:{6}}})'
                return format_string.format(value.year, value.month, value.day, value.hour, value.minute, value.second, value.microsecond)
            elif isinstance(value, datetime.date):
                return 'date({{year:{0},month:{1},day:{2}}})'.format(value.year, value.month, value.day)
            elif isinstance(value, datetime.time):
                return 'time({{hour:{0},minute:{1},second:{2},microsecond:{3}}})'.format(value.hour, value.minute, value.second, value.microsecond)
            elif isinstance(value, list):
                if len(value) > 0:
                    if isinstance(value[0], datetime.datetime):
                        format_string = 'datetime({{year:{0},month:{1},day:{2},hour:{3},minute:{4},second:{5},microsecond:{6}}})'
                        return '[' + ','.join([format_string.format(x.year, x.month, x.day, x.hour, x.minute, x.second, x.microsecond) for x in value]) + ']'
                    elif isinstance(value[0], datetime.date):
                        format_string = 'date({{year:{0},month:{1},day:{2}}})'
                        return '[' + ','.join([format_string.format(x.year, x.month, x.day) for x in value]) + ']'
                    elif isinstance(value[0], datetime.time):
                        format_string = 'time({{hour:{0},minute:{1},second:{2},microsecond:{3}}})'
                        return '[' + ','.join([format_string.format(x.hour, x.minute, x.second, x.microsecond) for x in value]) + ']'
                    elif isinstance(value[0], list):
                        if len(value[0]) == 2:
                            format_string = 'point({{x:{0},y:{1}}})'
                            return '[' + ','.join([format_string.format(x[0], x[1]) for x in value]) + ']'
                        elif len(value[0]) == 3:
                            format_string = 'point({{x:{0},y:{1},z:{2}}})'
                            return '[' + ','.join([format_string.format(x[0], x[1], x[2]) for x in value]) + ']'
                        else:
                            raise ValueError("List of list not supported in Neo4j.")

                return str(value)
            else:
                return str(value)

        count_map = { }
        estimated_counts = 0
        for vertex in vertices:
            if vertex in count_map:
                continue
            count_map[vertex] = True
            estimated_counts += xgt_server.get_vertex_frame(vertex).num_rows
        for edge in edges:
            estimated_counts += xgt_server.get_edge_frame(edge).num_rows

        with self.progress_display(estimated_counts) as progress_bar:
            for vertex in vertices:
                if vertex in id_neo4j_map:
                    continue
                id_neo4j_map[vertex] = { }
                vertex_frame = xgt_server.get_vertex_frame(vertex)
                create_string = 'create (a:' + vertex + '{{{0}}}) return ID(a)'

                schema = vertex_frame.schema
                reader = self.__arrow_reader(vertex)

                labels = [val[0] for val in schema]

                for i, value in enumerate(schema):
                    if value[0] == vertex_frame.key:
                        key_pos = i
                        break

                with self._neo4j_driver.bolt.session(
                        database=self._neo4j_driver._database,
                        default_access_mode=neo4j.WRITE_ACCESS) as session:
                    while (True):
                        try:
                            chunk = reader.read_chunk().data
                            rows = [None] * chunk.num_rows
                            for i in range(chunk.num_rows):
                                rows[i] = []
                            for i, x in enumerate(chunk):
                                for j, y in enumerate(x):
                                    rows[j].append(y.as_py())
                            tx = session.begin_transaction()
                            for row in rows:
                                elements = ",".join(labels[i] + ':' + convert(row[i], ) for i in range(len(row)) if vertex_keys or i != key_pos)
                                result = tx.run(create_string.format(elements))
                                for val in result:
                                    id_neo4j_map[vertex][row[key_pos]] = val[0]
                                progress_bar.show_progress(1)
                            tx.commit()
                            tx.close()
                        except StopIteration:
                            break

            for edge in edges:
                edge_frame = xgt_server.get_edge_frame(edge)
                source = edge_frame.source_name
                target = edge_frame.target_name
                source_frame = xgt_server.get_vertex_frame(source)
                target_frame = xgt_server.get_vertex_frame(target)
                source_map = id_neo4j_map[source]
                target_map = id_neo4j_map[target]
                create_string = 'match (a:' + source + '), (b:' + target + ') where ID(a) = {0} and ID(b) = {1} create (a)-[:' + edge + '{{{2}}}]->(b)'

                schema = edge_frame.schema
                reader = self.__arrow_reader(edge)
                labels = [val[0] for val in schema]

                for i, value in enumerate(schema):
                    if value[0] == edge_frame.source_key:
                        src_key_pos = i
                        break

                for i, value in enumerate(schema):
                    if value[0] == edge_frame.target_key:
                        trg_key_pos = i
                        break

                with self._neo4j_driver.bolt.session(database=self._neo4j_driver._database,
                                                     default_access_mode=neo4j.WRITE_ACCESS) as session:
                    while (True):
                        try:
                            chunk = reader.read_chunk().data
                            rows = [None] * chunk.num_rows
                            for i in range(chunk.num_rows):
                                rows[i] = []
                            for i, x in enumerate(chunk):
                                for j, y in enumerate(x):
                                    rows[j].append(y.as_py())
                            tx = session.begin_transaction()
                            for row in rows:
                                elements = ",".join(labels[i] + ':' + convert(row[i]) for i in range(len(row)) if edge_keys or (i != src_key_pos and i != trg_key_pos))
                                tx.run(create_string.format(source_map[row[src_key_pos]], target_map[row[trg_key_pos]], elements))
                                progress_bar.show_progress(1)
                            tx.commit()
                            tx.close()
                        except StopIteration:
                            break

    class progress_display():
        def __init__(self, total_count, bar_size = 60, prefix = "Transferring: "):
            self._bar_end = '\r'
            # When drawing the bar, we can only use 1 line so we need to shrink
            # the bar elements for cases where the terminal is too tiny.
            try:
                terminal_size = os.get_terminal_size().columns
            except:
                # Can't get terminal_size
                terminal_size = 0
            static_element_size = 80
            current_space_requirement = static_element_size + bar_size
            # Can't get terminal_size
            if terminal_size == 0:
                pass
            # Terminal is too tiny for a bar: just print the results.
            elif terminal_size < static_element_size:
                bar_size = 0
                self._bar_end = '\n'
            # Shrink bar to fit the print within the terminal.
            elif terminal_size < current_space_requirement:
                bar_size = terminal_size - static_element_size
            self._total_count = total_count
            self._count = 0
            self._bar_size = bar_size
            self._prefix = prefix
            self._start_time = time.time()

        def __enter__(self):
            self.show_progress()
            return self

        def __exit__(self, exc_type,exc_value, exc_traceback):
            print("", flush=True)

        def __format_time(self, seconds, digits=1):
            isec, fsec = divmod(round(seconds*10**digits), 10**digits)
            return f'{datetime.timedelta(seconds=isec)}.{fsec:0{digits}.0f}'

        def show_progress(self, count_to_add = 0):
            if self._total_count == 0:
                return
            self._count += count_to_add
            # Counts are no longer accurate
            while (self._count > self._total_count):
                self._total_count *= 2
            progress = int(self._count * self._bar_size / self._total_count)
            current_elapsed = time.time() - self._start_time
            remaining = 0 if self._count == 0 else ((self._total_count - self._count) *
                                                   (current_elapsed)) / self._count
            rate = 0 if self._count == 0 else round(self._count / (current_elapsed), 1)
            remaining = self.__format_time(remaining)
            duration = self.__format_time(current_elapsed)
            print("{}[{}{}] {}/{} in {}s ({}/s, eta: {}s)     ".format(self._prefix,
                  u"#"*progress, "."*(self._bar_size-progress), self._count,
                  self._total_count, duration, rate, remaining), end=self._bar_end, flush=True)

    class BasicArrowClientAuthHandler(pf.ClientAuthHandler):
        def __init__(self, username, password):
            super().__init__()
            self.basic_auth = pf.BasicAuth(username, password)
            self.token = None
        def __init__(self):
            super().__init__()
            self.basic_auth = pf.BasicAuth()
            self.token = None
        def authenticate(self, outgoing, incoming):
            auth = self.basic_auth.serialize()
            outgoing.write(auth)
            self.token = incoming.read()
        def get_token(self):
            return self.token

    def __neo4j_check_for_apoc(self):
        try:
            with self._neo4j_driver.query("RETURN apoc.version()", False) as query:
                query.result()
                return True
        except Exception as e:
            pass
        return False

    def __neo4j_property_keys(self, flush_cache = True):
        if flush_cache:
            with self._neo4j_driver.query("CALL db.propertyKeys() YIELD propertyKey RETURN propertyKey", False) as query:
                self._neo4j_property_keys = list([record["propertyKey"] for record in query.result()])
                self._neo4j_property_keys.sort()
        return self._neo4j_property_keys

    def __neo4j_node_type_properties(self, flush_cache = True):
        if flush_cache:
            fields = ('nodeType', 'nodeLabels', 'propertyName', 'propertyTypes', 'mandatory')
            if self._neo4j_has_apoc:
                q="CALL apoc.meta.nodeTypeProperties() YIELD nodeType, nodeLabels, propertyName, propertyTypes, mandatory RETURN *"
            else:
                q="CALL db.schema.nodeTypeProperties() YIELD nodeType, nodeLabels, propertyName, propertyTypes, mandatory RETURN *"
            with self._neo4j_driver.query(q, False) as query:
                self._neo4j_node_type_properties = [{_ : record[_] for _ in fields} for record in query.result()]
        return self._neo4j_node_type_properties

    def __neo4j_rel_type_properties(self, flush_cache = True):
        if flush_cache:
            fields = ('relType', 'propertyName', 'propertyTypes', 'mandatory')
            if self._neo4j_has_apoc:
                q="CALL apoc.meta.relTypeProperties() YIELD relType, propertyName, propertyTypes, mandatory RETURN *"
            else:
                q="CALL db.schema.relTypeProperties() YIELD relType, propertyName, propertyTypes, mandatory RETURN *"
            with self._neo4j_driver.query(q, False) as query:
                self._neo4j_rel_type_properties = [{_ : record[_] for _ in fields} for record in query.result()]
        return self._neo4j_rel_type_properties

    def __add_neo4j_schema_connectivity_to_neo4j_edges(self) -> None:
        def extract_node_info(node):
            labels = node.labels
            if len(labels) == 1:
                return list(labels)[0]
            return labels
        if self._neo4j_has_apoc:
            q="CALL apoc.meta.graph()"
        else:
            q="CALL db.schema.visualization() YIELD nodes, relationships RETURN *"
        # TODO(landwehrj) Can schema be done with py2neo?
        with self._neo4j_driver.query(q, False, True) as query:
            for record in query.result():
                has_multiple_relations = len(record['relationships']) > 1
                for e in record['relationships']:
                    nodes = e.nodes
                    source = nodes[0]
                    target = nodes[1]
                    e_type = e.type

                    source_name = extract_node_info(source)
                    target_name = extract_node_info(target)

                    if not self._neo4j_has_apoc and has_multiple_relations:
                        # Neo4j does not return the correct schema for multi-edges
                        # without APOC so we need to do additional queries to filter fake edges:
                        # See https://github.com/neo4j/neo4j/issues/9726
                        schema_exists = False
                        q = f"MATCH (:{source_name})-[e:{e_type}]->(:{target_name}) return count(e) > 0"
                        with self._neo4j_driver.query(q, False) as query:
                            for result in query.result():
                                schema_exists = result[0]

                        if (not schema_exists):
                            continue

                    print(f"Edge Connectivity: {e}")
                    print(f" -> type => {e_type}")
                    print(f" -> source nodes => {source}")
                    print(f" -> target nodes => {nodes[1]}")
                    print(f"  -> Edge {e_type}: {self._neo4j_edges[e_type]}\n")
                    if 'endpoints' not in self._neo4j_edges[e_type]:
                        self._neo4j_edges[e_type]['endpoints'] = set()
                        self._neo4j_edges[e_type]['sources'] = set()
                        self._neo4j_edges[e_type]['targets'] = set()
                    self._neo4j_edges[e_type]['endpoints'].add(
                        f"{extract_node_info(source)}->{extract_node_info(target)}")
                    self._neo4j_edges[e_type]['sources'].add(extract_node_info(source))
                    self._neo4j_edges[e_type]['targets'].add(extract_node_info(target))

<<<<<<< HEAD
        for e_type in self._neo4j_edges:
            if 'endpoints' not in self._neo4j_edges[e_type]:
                self._neo4j_edges[e_type]['endpoints'] = set()
                self._neo4j_edges[e_type]['sources'] = set()
                self._neo4j_edges[e_type]['targets'] = set()

=======
>>>>>>> 7988fc8b
        return None

    def __neo4j_nodes(self, flush_cache = True):
        if flush_cache:
            nodes = dict()
            for prop in self.__neo4j_node_type_properties(flush_cache):
                labels = prop['nodeLabels']
                propTypes = prop['propertyTypes']
                if propTypes is not None and len(propTypes) == 1:
                        propTypes = propTypes[0]
                for name in labels:
                    if name not in nodes:
                        nodes[name] = dict()
                    if propTypes is not None:
                        nodes[name][prop['propertyName']] = propTypes
            self._neo4j_nodes = nodes
        return self._neo4j_nodes

    def __neo4j_edges(self, flush_cache = True) -> dict():
        if flush_cache:
          self.__update_cache_state()
        return self._neo4j_edges

    def __neo4j_process_nodes(self, nodes):
        res = dict()
        for n in nodes:
            if self.__verbose:
                print(f"__neo4j_process_nodes: {n}")
            propName = n['propertyName']
            propType = n['propertyTypes']
            if propType is not None and len(propType) == 1:
                propType = propType[0]
            for name in n['nodeLabels']:
                if name not in res:
                    res[name] = dict()
                if propName is not None and propName not in res[name]:
                    res[name][propName] = propType
        return res

    def __neo4j_process_edges(self, edges):
        res = dict()
        for e in edges:
            if self.__verbose:
                print(f"__neo4j_process_edges: {e}")
            relType = e['relType']
            propName = e['propertyName']
            propType = e['propertyTypes']
            if relType[0:2] == ':`' and relType[-1] == '`':
                relType = relType[2:-1]
            if propType is not None and len(propType) == 1:
                propType = propType[0]
            if relType not in res:
                res[relType] = {'schema' : dict()}
            if propName is not None:
                res[relType]['schema'][propName] = propType
        return res

    def __extract_xgt_vertex_schema(self, vertex, neo4j_id_name, flush_cache = True):
        if flush_cache:
            self.__update_cache_state()
        if vertex in self.__neo4j_nodes(False):
            neo4j_node = self.__neo4j_nodes(False)[vertex]
            neo4j_node_attributes = list(neo4j_node.keys())
            if neo4j_id_name in neo4j_node:
                raise ValueError(
                        f"Neo4j ID name {neo4j_id_name} is an attribute of node {neo4j_node}")
        schema = [[key, *self.__neo4j_type_to_xgt_type(type)]
                  for key, type in neo4j_node.items()]
        neo4j_schema = [[key, type] for key, type in neo4j_node.items()]
        schema.insert(0, [neo4j_id_name, xgt.INT])
        neo4j_schema.insert(0, [neo4j_id_name, 'INTEGER'])
        return {'schema' : schema, 'neo4j_schema' : neo4j_schema,
                'key' : neo4j_id_name}

    def __extract_xgt_edge_schema(self, edge, source, target,
                                  neo4j_source_node_name,
                                  neo4j_target_node_name,
                                  flush_cache = True):
        if flush_cache:
          self.__update_cache_state()
        result = dict()
        if edge not in self.__neo4j_relationship_types(False):
            raise ValueError(f"Edge {edge} is not a known relationship type")
        edge_info = self.__neo4j_edges(False)[edge]
        if self.__verbose:
            print(f"xGT graph schema for edge {edge}: {edge_info}")
        info_schema = edge_info['schema']
        edge_endpoints = edge_info['endpoints']
        endpoints = f"{source}->{target}"
        if source != None and target != None and endpoints not in edge_endpoints:
            if len(edge_endpoints) == 1:
                raise ValueError(f"Edge Type {edge} with endpoints: {endpoints} not found.")
            else:
                return

        schema = [[key, *self.__neo4j_type_to_xgt_type(type)]
                  for key, type in info_schema.items()]
        neo4j_schema = [[key, type] for key, type in info_schema.items()]
        schema.insert(0, [neo4j_target_node_name, xgt.INT])
        schema.insert(0, [neo4j_source_node_name, xgt.INT])
        neo4j_schema.insert(0, [neo4j_target_node_name, 'INTEGER'])
        neo4j_schema.insert(0, [neo4j_source_node_name, 'INTEGER'])
        return {'schema' : schema, 'neo4j_schema' : neo4j_schema,
                'source' : source, 'target' : target,
                'source_key' : neo4j_source_node_name,
                'target_key' : neo4j_target_node_name}

    def __extract_xgt_edge_schemas(self, edge, vertices,
                                   neo4j_source_node_name,
                                   neo4j_target_node_name, flush_cache = True):
        if flush_cache:
          self.__update_cache_state()
        schemas = []
        neo4j_edge = self.__neo4j_edges(False)[edge]
        if not 'sources' in neo4j_edge or not 'targets' in neo4j_edge:
            raise ValueError(f"Untyped vertices not supported in {edge}")
        for source in neo4j_edge['sources']:
            if source not in vertices:
                vertices[source] = False
            for target in neo4j_edge['targets']:
                if target not in vertices:
                    vertices[target] = False
                result = self.__extract_xgt_edge_schema(edge,
                    source, target, neo4j_source_node_name,
                    neo4j_target_node_name, flush_cache)
                if result is not None:
                    schemas.append(result)
            if len(neo4j_edge['targets']) == 0:
                print("Here2")
        print(neo4j_edge['targets'])
        if len(neo4j_edge['sources']) == 0:
            print("Here1")
            for target in neo4j_edge['targets']:
                if target not in vertices:
                    vertices[target] = False
                result = self.__extract_xgt_edge_schema(edge,
                    None, target, None,
                    neo4j_target_node_name, flush_cache)
                if result is not None:
                    schemas.append(result)
        if schemas == []:
            vertices[edge + '_vertex'] = True
            schemas.append(
                {'schema' : [['src', xgt.INT], ['trg', xgt.INT]],
                 'neo4j_schema' : [['neo4j_source', 'INTEGER'], ['neo4j_target', 'INTEGER']],
                 'source' : edge + '_vertex', 'target' : edge + '_vertex',
                 'source_key' : 'src', 'target_key' : 'trg', 'empty_vertices' : 2})

        print(schemas)
        return schemas

    def __neo4j_type_to_xgt_type(self, prop_type):
        if isinstance(prop_type, list):
                raise ValueError(
                    f"Multiple types for property not supported.")
        elif prop_type in self._NEO4J_TYPE_TO_XGT_TYPE:
            return self._NEO4J_TYPE_TO_XGT_TYPE[prop_type]
        raise TypeError(f'The "{prop_type}" Neo4j type is not yet supported')

    def __arrow_writer(self, frame_name, schema):
        arrow_conn = pf.FlightClient((self._xgt_server.host, self._xgt_server.port))
        arrow_conn.authenticate(self.BasicArrowClientAuthHandler())
        writer, _ = arrow_conn.do_put(
            pf.FlightDescriptor.for_path(self._default_namespace, frame_name),
            schema)
        return writer

    def __arrow_reader(self, frame_name):
        arrow_conn = pf.FlightClient((self._xgt_server.host, self._xgt_server.port))
        arrow_conn.authenticate(self.BasicArrowClientAuthHandler())
        return arrow_conn.do_get(pf.Ticket(self._default_namespace + '__' + frame_name))

    def __copy_data(self, cypher_for_extract, frame, neo4j_schema, progress_bar):
        if self._neo4j_driver._py2neo_driver is not None:
            self.__py2neo_copy_data(cypher_for_extract, neo4j_schema, frame, progress_bar)
        elif self._neo4j_driver._arrow_driver is not None:
            self.__arrow_copy_data(cypher_for_extract, frame, progress_bar)
        else:
            self.__bolt_copy_data(cypher_for_extract, neo4j_schema, frame, progress_bar)

    def __bolt_copy_data(self, cypher_for_extract, neo4j_schema, frame, progress_bar):
        with self._neo4j_driver.bolt.session(database=self._neo4j_driver._database,
                                             default_access_mode=neo4j.READ_ACCESS) as session:
            schema = pa.schema([])
            # With xGT 10.1 we need to change double to float
            # so we infer the schema manually.
            for i, value in enumerate(neo4j_schema):
                arrow_type = self._NEO4J_TYPE_TO_ARROW_TYPE[value[1]]
                schema = schema.append(pa.field('col' + str(i), arrow_type))

            result = session.run(cypher_for_extract)
            first_record = result.peek()
            data = [None] * len(first_record)

            block_size = 10000
            for i in range(len(first_record)):
                data[i] = [None] * block_size

            xgt_writer = self.__arrow_writer(frame, schema)
            chunk_count = 0
            def convert_duration(val):
                return (val.months * 2628288 + val.days * 86400 +
                        val.seconds) * 10**9 + val.nanoseconds
            for record in result:
                for i, val in enumerate(record):
                    if isinstance(val, (neo4j.time.Date, neo4j.time.Time,
                                        neo4j.time.DateTime)):
                        data[i][chunk_count] = val.to_native()
                    elif isinstance(val, neo4j.time.Duration):
                        # For months this average seconds in a month.
                        data[i][chunk_count] = convert_duration(val)
                    elif isinstance(val, list):
                        if isinstance(val[0], (neo4j.time.Date, neo4j.time.Time,
                                               neo4j.time.DateTime)):
                            data[i][chunk_count] = [x.to_native() for x in val]
                        elif isinstance(val[0], neo4j.time.Duration):
                            data[i][chunk_count] = [convert_duration(x) for x in val]
                        else:
                            data[i][chunk_count] = val
                    else:
                        data[i][chunk_count] = val
                chunk_count = chunk_count + 1
                if chunk_count == block_size:
                    batch = pa.RecordBatch.from_arrays(data, schema=schema)
                    xgt_writer.write(batch)
                    progress_bar.show_progress(chunk_count)
                    chunk_count = 0

            if chunk_count > 0:
                for j in range(len(data)):
                    data[j] = data[j][:-(block_size - chunk_count)]
                batch = pa.RecordBatch.from_arrays(data, schema=schema)
                xgt_writer.write(batch)
                progress_bar.show_progress(chunk_count)

            xgt_writer.close()

    def __py2neo_copy_data(self, cypher_for_extract, neo4j_schema, frame, progress_bar):
        schema = pa.schema([])
        # With xGT 10.1 we need to change double to float
        # so we infer the schema manually.
        for i, value in enumerate(neo4j_schema):
            arrow_type = self._NEO4J_TYPE_TO_ARROW_TYPE[value[1]]
            schema = schema.append(pa.field('col' + str(i), arrow_type))

        result = self._neo4j_driver._py2neo_driver.query(cypher_for_extract)
        data = [None] * len(result.keys())

        block_size = 10000
        for i in range(len(result.keys())):
            data[i] = [None] * block_size

        xgt_writer = self.__arrow_writer(frame, schema)
        chunk_count = 0
        # Types Used by py2neo
        from interchange.time import Date, Time, DateTime, Duration
        def convert_duration(val):
            return (val.months * 2628288 + val.days * 86400 +
                    val.seconds) * 10**9 + int(val.subseconds * 10**9)
        for record in result:
            for i, val in enumerate(record):
                if isinstance(val, (Date, Time, DateTime)):
                    data[i][chunk_count] = val.to_native()
                elif isinstance(val, Duration):
                    # For months this average seconds in a month.
                    data[i][chunk_count] = convert_duration(val)
                elif isinstance(val, list):
                    if isinstance(val[0], (Date, Time, DateTime)):
                        data[i][chunk_count] = [x.to_native() for x in val]
                    elif isinstance(val[0], Duration):
                        data[i][chunk_count] = [convert_duration(x) for x in val]
                    else:
                        data[i][chunk_count] = val
                else:
                    data[i][chunk_count] = val
            chunk_count = chunk_count + 1
            if chunk_count == block_size:
                batch = pa.RecordBatch.from_arrays(data, schema=schema)
                xgt_writer.write(batch)
                progress_bar.show_progress(chunk_count)
                chunk_count = 0

        if chunk_count > 0:
            for j in range(len(data)):
                data[j] = data[j][:-(block_size - chunk_count)]
            batch = pa.RecordBatch.from_arrays(data, schema=schema)
            xgt_writer.write(batch)
            progress_bar.show_progress(chunk_count)

        xgt_writer.close()

    def __arrow_copy_data(self, cypher_for_extract, frame, progress_bar):
        ticket = self._neo4j_driver._arrow_driver.cypher(cypher_for_extract,
                                                         self._neo4j_driver._database_arrow)
        ready = self._neo4j_driver._arrow_driver.wait_for_job(ticket, timeout=60)
        if not ready:
            raise Exception('something is wrong...did you submit a job?')
        neo4j_reader = self._neo4j_driver._arrow_driver.stream(ticket).to_reader()
        xgt_writer = self.__arrow_writer(frame, neo4j_reader.schema)
        # move data from Neo4j to xGT in chunks
        while (True):
            try:
                batch = neo4j_reader.read_next_batch()
                xgt_writer.write(batch)
                progress_bar.show_progress(batch.num_rows)
            except StopIteration:
                break
        xgt_writer.close()

    def __neo4j_relationship_types(self, flush_cache = True) -> list():
        if flush_cache:
          self.__update_cache_state()
        if self._neo4j_relationship_types is None:
            self._neo4j_relationship_types = list(self._neo4j_edges.keys())
            self._neo4j_relationship_types.sort()
        return self._neo4j_relationship_types

    def __neo4j_node_labels(self, flush_cache = True) -> list():
        if flush_cache:
          self.__update_cache_state()
        if self._neo4j_node_labels is None:
            self._neo4j_node_labels = list(self._neo4j_nodes.keys())
            self._neo4j_node_labels.sort()
        return self._neo4j_node_labels

    def __edge_name_transform(self, edge, source, target, transform_name):
        if transform_name:
            return source + '_' + edge + '_' + target
        else:
            return edge

    # TODO(landwehrj) : Is there a way to detect the cache is stale
    # One option is to use the Neo4j count store of relationship/nodes
    # to check if there are changes there. This wouldn't work in certain
    # cases. Is there a way to get database modification time?
    # Is it possible to query individual schema elements?
    def __update_cache_state(self):
        self._neo4j_relationship_types = None
        self._neo4j_node_type_properties = None
        self._neo4j_rel_type_properties = None
        self._neo4j_property_keys = None
        self._neo4j_node_labels = None
        self._neo4j_nodes = None
        n = self.neo4j_node_type_properties
        self._neo4j_nodes = self.__neo4j_process_nodes(n)
        e = self.neo4j_rel_type_properties
        self._neo4j_edges = self.__neo4j_process_edges(e)
        self.__add_neo4j_schema_connectivity_to_neo4j_edges()
<|MERGE_RESOLUTION|>--- conflicted
+++ resolved
@@ -1042,15 +1042,12 @@
                     self._neo4j_edges[e_type]['sources'].add(extract_node_info(source))
                     self._neo4j_edges[e_type]['targets'].add(extract_node_info(target))
 
-<<<<<<< HEAD
         for e_type in self._neo4j_edges:
             if 'endpoints' not in self._neo4j_edges[e_type]:
                 self._neo4j_edges[e_type]['endpoints'] = set()
                 self._neo4j_edges[e_type]['sources'] = set()
                 self._neo4j_edges[e_type]['targets'] = set()
 
-=======
->>>>>>> 7988fc8b
         return None
 
     def __neo4j_nodes(self, flush_cache = True):
